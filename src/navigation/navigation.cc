--- conflicted
+++ resolved
@@ -236,27 +236,17 @@
   // STEP 3,4: Do obstacle avoidance calculations to determine target steering angle/curvature
   // For every steering angle
   drive_msg_.curvature = 0.0;
-<<<<<<< HEAD
   float chosen_free_path_length = 0.0; // Chosen based on value for target below
+  float chosen_curvature = 0.0;
   float max_weighted_score = 0.0;
-  // int number_of_angles = (int) ((MAX_STEER - MIN_STEER) / DSTEER);
-  // float min_distance_to_goal[number_of_angles];
-  // float free_path_lengths[number_of_angles];
-  // float curvatures[number_of_angles]; //save some calculations
-  for(float theta = MIN_STEER; theta < MAX_STEER; theta+=DSTEER) {
-    float new_free_path_length = 1000.0;
-    float curvature = tan(theta)/WHEELBASE;
-    float radius = curvature < kEpsilon ? 0 : 1/curvature;
-=======
-  float free_path_length = 0.0; // Chosen based on value for target below
   std::map<float, PathOption> path_options;
   std::cout << "\n\n\n\n";
   for(float theta = math_util::DegToRad(MIN_STEER); theta < math_util::DegToRad(MAX_STEER); theta+=math_util::DegToRad(DSTEER)) {
     float new_free_path_length = 1000.0;
     float curvature = tan(theta)/WHEELBASE;
+    float radius = fabs(curvature) < kEpsilon ? 0: 1/curvature;
     path_options[theta] = PathOption();
-    std::cout << "Theta = " << theta << ". Curavture = " << curvature << ". Radius = " << 1/curvature <<  "\n";
->>>>>>> 26ee92a1
+    // std::cout << "Theta = " << theta << ". Curavture = " << curvature << ". Radius = " << 1/curvature <<  "\n";
     // For every particle
     if (fabs(theta) < kEpsilon) {
       // Handle special case for going straight
@@ -317,9 +307,7 @@
         }
       }
       // Draw the path
-<<<<<<< HEAD
       // visualization::DrawPathOption(curvature, new_free_path_length, 0.0, local_viz_msg_);
-=======
       std::cout << "collision type = " <<  collision_string_.at(path_options.at(theta).collision_type) << "\n";
       std::cout << "obstruction point = [" <<  path_options.at(theta).obstruction.x() << ", " << path_options.at(theta).obstruction.y() << "]\n";
       std::cout << "collision point = [" <<  path_options.at(theta).closest_point.x() << ", " << path_options.at(theta).closest_point.y() << "]\n";
@@ -327,7 +315,6 @@
       visualization::DrawCross(path_options.at(theta).obstruction, 0.1, 0xff0000, local_viz_msg_);
       visualization::DrawCross(path_options.at(theta).closest_point, 0.1, 0x0000ff, local_viz_msg_);
       visualization::DrawPathOption(curvature, new_free_path_length, 0.0, local_viz_msg_);
->>>>>>> 26ee92a1
       // visualization::DrawArc(Eigen::Vector2f(0.0, radius), radius, -M_PI_2, max_arc_angle - M_PI_2, 0x0000ff, local_viz_msg_);
     }
     float min_distance_to_goal = sqrtf32(15*15 + radius*radius) - radius;
@@ -338,12 +325,8 @@
       drive_msg_.curvature = curvature;
       // std::cout << "weighted_score : " << weighted_score << '\n';
       }
-<<<<<<< HEAD
     }
     visualization::DrawPathOption(chosen_curvature, chosen_free_path_length, 0.0, local_viz_msg_);
-=======
-  }
->>>>>>> 26ee92a1
 
   // STEP 5: Apply 1D TOC 
   drive_msg_.velocity = compute_toc(chosen_free_path_length, projected_velocity.norm());
@@ -355,16 +338,10 @@
   vel_history_.push_back(drive_msg_.velocity);
   steer_history_.push_back(atan(drive_msg_.curvature*WHEELBASE));
 
-<<<<<<< HEAD
   std::cout << "velocity history: " << vel_history_ << '\n';
   std::cout << "steering history: " << steer_history_ << '\n';
   std::cout << "fpl: " << chosen_free_path_length << '\n';
   std::cout << "Max weighted score: " << max_weighted_score << std::endl;
-=======
-  // std::cout << "velocity history: " << vel_history_ << '\n';
-  // std::cout << "steering history: " << steer_history_ << '\n';
-  // std::cout << "fpl: " << free_path_length << '\n';
->>>>>>> 26ee92a1
   // std::cout << "odom position x: " << odom_loc_.x() << '\n';
   // std::cout << "odom position y: " << odom_loc_.y() << '\n';
   // std::cout << "odom angle: " << odom_angle_ << '\n';
