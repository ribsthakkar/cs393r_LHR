--- conflicted
+++ resolved
@@ -74,14 +74,12 @@
     nav_complete_(true),
     nav_goal_loc_(0, 0),
     nav_goal_angle_(0),
-<<<<<<< HEAD
     front_left_corner_(WHEEL_BASE+0.5*(LENGTH-WHEEL_BASE)+FLAGS_safety_margin, 0.5*WIDTH + FLAGS_safety_margin),
     front_right_corner_(front_left_corner_.x(), -1*front_left_corner_.y()),
     back_right_corner_(-0.5*(LENGTH-WHEEL_BASE)-FLAGS_safety_margin, front_right_corner_.y()),
     back_left_corner_(back_right_corner_.x(), front_left_corner_.y()),
     left_wheel_outside_(0.0, front_left_corner_.y()),
-    right_wheel_outside_(0.0, front_right_corner_.y()) {
-=======
+    right_wheel_outside_(0.0, front_right_corner_.y()),
     system_latency_(system_latency),
     act_latency_((ac_to_obs/(ac_to_obs+1.0))*system_latency),
     obs_latency_((1.0/(ac_to_obs+1.0))*system_latency) {
@@ -90,7 +88,6 @@
   vel_history_ = std::deque<float>(history_length, 0.0);
   steer_history_ = std::deque<float>(history_length, 0.0);
   
->>>>>>> 5cd41595
   drive_pub_ = n->advertise<AckermannCurvatureDriveMsg>(
       "ackermann_curvature_drive", 1);
   viz_pub_ = n->advertise<VisualizationMsg>("visualization", 1);
