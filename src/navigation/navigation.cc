--- conflicted
+++ resolved
@@ -435,13 +435,8 @@
     return std::make_pair(0.0, 0.0);
   
   // Condition for when to replan
-<<<<<<< HEAD
   if (rrt_plan_.size() == 0) {
-    auto rr_tree = rrt::RRT(robot_loc_, robot_angle_, nav_goal_loc_, nav_goal_angle_, std::make_pair(-45.0, 45.0), std::make_pair(0.0, 20.0));
-=======
-  if (false) {
-    auto rr_tree = rrt::RRT(initialLoc, initial_angle, nav_goal_loc_, nav_goal_angle_, std::make_pair(-45.0, -45.0), std::make_pair(0.0, 20.0), map_);
->>>>>>> d7408ee9
+    auto rr_tree = rrt::RRT(robot_loc_, robot_angle_, nav_goal_loc_, nav_goal_angle_, std::make_pair(-45.0, 45.0), std::make_pair(0.0, 20.0), map_);
     // POINT COULD IS IN ROBOT's LOCAL FRAME
     rrt_plan_ = rr_tree.InformedRRT(point_cloud_);
     // Don't move anywhere for this input
