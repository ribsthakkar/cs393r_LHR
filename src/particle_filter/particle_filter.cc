//========================================================================
//  This software is free: you can redistribute it and/or modify
//  it under the terms of the GNU Lesser General Public License Version 3,
//  as published by the Free Software Foundation.
//
//  This software is distributed in the hope that it will be useful,
//  but WITHOUT ANY WARRANTY; without even the implied warranty of
//  MERCHANTABILITY or FITNESS FOR A PARTICULAR PURPOSE.  See the
//  GNU Lesser General Public License for more details.
//
//  You should have received a copy of the GNU Lesser General Public License
//  Version 3 in the file COPYING that came with this distribution.
//  If not, see <http://www.gnu.org/licenses/>.
//========================================================================
/*!
\file    particle-filter.cc
\brief   Particle Filter Starter Code
\author  Joydeep Biswas, (C) 2019
*/
//========================================================================

#include <algorithm>
#include <cmath>
#include <iostream>
#include "eigen3/Eigen/Dense"
#include "eigen3/Eigen/Geometry"
#include "gflags/gflags.h"
#include "glog/logging.h"
#include "shared/math/geometry.h"
#include "shared/math/line2d.h"
#include "shared/math/math_util.h"
#include "shared/util/timer.h"

#include "config_reader/config_reader.h"
#include "particle_filter.h"

#include "vector_map/vector_map.h"

using geometry::line2f;
using std::cout;
using std::endl;
using std::string;
using std::swap;
using std::vector;
using Eigen::Vector2f;
using Eigen::Vector2i;
using vector_map::VectorMap;

#define LIDAR_RANGE 30.0

DEFINE_double(num_particles, 50, "Number of particles");

namespace particle_filter {

CONFIG_FLOAT(init_loc_noise_, "loc_noise");
CONFIG_FLOAT(init_angle_noise_, "angle_noise");
CONFIG_FLOAT(k1, "motion_model.k1");
CONFIG_FLOAT(k2, "motion_model.k2");
CONFIG_FLOAT(k3, "motion_model.k3");
CONFIG_FLOAT(k4, "motion_model.k4");
CONFIG_FLOAT(gamma, "gamma");
config_reader::ConfigReader config_reader_({"config/particle_filter.lua"});

ParticleFilter::ParticleFilter() :
    prev_odom_loc_(0, 0),
    prev_odom_angle_(0),
    odom_initialized_(false) {}

void ParticleFilter::GetParticles(vector<Particle>* particles) const {
  *particles = particles_;
}

//Rishabh
void ParticleFilter::GetPredictedPointCloud(const Vector2f& loc,
                                            const float angle,
                                            int num_ranges,
                                            float range_min,
                                            float range_max,
                                            float angle_min,
                                            float angle_max,
                                            vector<Vector2f>* scan_ptr) {
  if(!odom_initialized_) return;
  vector<Vector2f>& scan = *scan_ptr;
  // Compute what the predicted point cloud would be, if the car was at the pose
  // loc, angle, with the sensor characteristics defined by the provided
  // parameters.
  // This is NOT the motion model predict step: it is the prediction of the
  // expected observations, to be used for the update step.

  // Note: The returned values must be set using the `scan` variable:
  scan.resize(num_ranges);
  for (size_t i = 0; i < scan.size(); ++i) {
<<<<<<< HEAD
    scan[i] = Vector2f(0, 0);
  }

  // The line segments in the map are stored in the `map_.lines` variable. You
  // can iterate through them as:
  for (size_t i = 0; i < map_.lines.size(); ++i) {
    const line2f map_line = map_.lines[i];
    // The line2f class has helper functions that will be useful.
    // You can create a new line segment instance as follows, for :
    line2f my_line(1, 2, 3, 4); // Line segment from (1,2) to (3.4).
    // Access the end points using `.p0` and `.p1` members:
    // printf("P0: %f, %f P1: %f,%f\n", 
    //        my_line.p0.x(),
    //        my_line.p0.y(),
    //        my_line.p1.x(),
    //        my_line.p1.y());

    // Check for intersections:
    bool intersects = map_line.Intersects(my_line);
    // You can also simultaneously check for intersection, and return the point
    // of intersection:
    Vector2f intersection_point; // Return variable
    intersects = map_line.Intersection(my_line, &intersection_point);
    if (intersects) {
      // printf("Intersects at %f,%f\n", 
      //        intersection_point.x(),
      //        intersection_point.y());
    } else {
      // printf("No intersection\n");
=======
    float dangle = std::min(angle_max, angle_min + i * (angle_max-angle_min)/num_ranges);
    scan[i] = Vector2f(loc.x()+30*std::cos(angle+dangle), loc.y()+30*std::sin(angle+dangle)); // Set default ray to be maximum range of laser
    float min_distance = LIDAR_RANGE;
    // Line segment from location to LIDAR Range.
    const line2f my_line(loc.x(), loc.y(), loc.x()+30*std::cos(angle), loc.y()+30*std::sin(angle)); 
    // Iterate through map lines
    for (size_t i = 0; i < map_.lines.size(); ++i) {
      const line2f map_line = map_.lines[i];
      // Check for intersections
      bool intersects = map_line.Intersects(my_line);
      Vector2f intersection_point; // Return variable
      intersects = map_line.Intersection(my_line, &intersection_point);
      if (intersects && (loc-intersection_point).norm() < min_distance) {
        // printf("Intersects at %f,%f\n", 
        //       intersection_point.x(),
        //       intersection_point.y());
        scan[i] = intersection_point;
        min_distance = (loc-intersection_point).norm();
      } 
>>>>>>> 306c2838
    }
  }
}

// Joey
void ParticleFilter::Update(const vector<float>& ranges,
                            float range_min,
                            float range_max,
                            float angle_min,
                            float angle_max,
                            Particle* p_ptr) {
  // Implement the update step of the particle filter here.
  // You will have to use the `GetPredictedPointCloud` to predict the expected
  // observations for each particle, and assign weights to the particles based
  // on the observation likelihood computed by relating the observation to the
  // predicted point cloud.
  /*
    set the weight for the given particle 

  */
  if(!odom_initialized_) return;
  vector<Vector2f> predicted_cloud;
  GetPredictedPointCloud(p_ptr->loc, p_ptr->angle, ranges.size(), range_min, range_max, angle_min, angle_max, &predicted_cloud);
  // float angle_increment = (angle_max - angle_min)/ranges.size(); 

  // for each point in the predicted cloud, compute the difference relative to the corresponding point in the observed point cloud
  for(unsigned i = 0; i < ranges.size(); ++i)
  {
    float pred_range = (predicted_cloud[i] - p_ptr->loc).norm();
    float observed_range = ranges[i];

    float likelihood = powf(observed_range - pred_range, 2);

    p_ptr->weight *= -1 * likelihood;

  }
  p_ptr->weight = expf(p_ptr->weight);
}

// Joey
void ParticleFilter::Resample() {
  // Resample the particles, proportional to their weights.
  // The current particles are in the `particles_` variable. 
  // Create a variable to store the new particles, and when done, replace the
  // old set of particles:
  vector<Particle> new_particles;

  // Create the buckets

  float x = rng_.UniformRandom(0, 1);
  (void)x; // Temp to compile
  
  // Determine which bucket the random float falls into

  // Start the specific random bucket and add an offset = sum(particle weights)/num_particles
  float particle_weights = 0;
  for(Particle p : particles_)
  {
    particle_weights += p.weight;
  }
  float increment = particle_weights/particles_.size();
  int particle_index = static_cast<int>(x * (particles_.size()-1));
  float curr_increment = increment;
  unsigned particles_added = 0;
  while(particles_added < particles_.size())
  {
    Particle p = particles_[particle_index];
    curr_increment -= p.weight;
    //if increment drops below 0, add the current particle to the new particle list
    if(curr_increment < 0)
    {
      curr_increment = curr_increment + increment;
      new_particles.push_back(p); //NOTE: is this okay?
      ++particles_added; 
    }
    ++particle_index;
    particle_index%=particles_.size(); //don't index OOB
  }

  particles_ = new_particles;
}

void ParticleFilter::ObserveLaser(const vector<float>& ranges,
                                  float range_min,
                                  float range_max,
                                  float angle_min,
                                  float angle_max) {
  // A new laser scan observation is available (in the laser frame)
  // Call the Update and Resample steps as necessary.
  if(!odom_initialized_) return;
  for(Particle p : particles_)
  {
    Update(ranges, range_min, range_max, angle_min, angle_max, &p);
  }
  Resample();
  // if(move_flag_) {
  //   // Update
  //   // Resample
  // }
  // move_flag_ = false;
}

// Adam
void ParticleFilter::Predict(const Vector2f& odom_loc,
                             const float odom_angle) {
  // Implement the predict step of the particle filter here.
  // A new odometry value is available (in the odom frame)
  // Implement the motion model predict step here, to propagate the particles
  // forward based on odometry.
  if(!odom_initialized_) return;


  for (Particle p: particles_) {
    (void)p; // Temp to compile
    // Update the position/angle of the particles based on Motion Model

    // determine the distance being traveled based on prev_odom_loc_ and prev_odom_angle_
    // UpdatePosition(Particle* p, Vector2f dloc, float di)
  }
  prev_odom_loc_ = odom_loc;
  prev_odom_angle_ = odom_angle;
  // You will need to use the Gaussian random number generator provided. For
  // example, to generate a random number from a Gaussian with mean 0, and
  // standard deviation 2:
}

// Rishabh
void ParticleFilter::Initialize(const string& map_file,
                                const Vector2f& loc,
                                const float angle) {
  // The "set_pose" button on the GUI was clicked, or an initialization message
  // was received from the log. Initialize the particles accordingly, e.g. with
  // some distribution around the provided location and angle.
  map_.Load(map_file);
  float uniform_weight = 1.0/FLAGS_num_particles;
  particles_.clear();
  for(int i = 0; i < FLAGS_num_particles; i++) {
    Particle particle;
    particle.loc = loc + Eigen::Vector2f(rng_.Gaussian(0.0, CONFIG_init_loc_noise_), rng_.Gaussian(0.0, CONFIG_init_loc_noise_));
    particle.angle = angle + rng_.Gaussian(0.0, CONFIG_init_angle_noise_);
    particle.weight = uniform_weight;
    particles_.push_back(particle);
  }
}

// Adam
void ParticleFilter::GetLocation(Eigen::Vector2f* loc_ptr, 
                                 float* angle_ptr) const {
  if(!odom_initialized_) return;
  Vector2f& loc = *loc_ptr;
  float& angle = *angle_ptr;
  // Compute the best estimate of the robot's location based on the current set
  // of particles. The computed values must be set to the `loc` and `angle`
  // variables to return them. Modify the following assignments:
  loc = Vector2f(0, 0);
  angle = 0;
  float sum_of_weights = 0.0;
  for (const Particle particle: particles_) {
    // compute weighted sum of location and angle
    loc += particle.weight * particle.loc;
    angle += particle.weight * particle.angle;
    sum_of_weights += particle.weight;
  }

  // Normalize
  loc.x() /= sum_of_weights;
  loc.y() /= sum_of_weights;
  angle /= sum_of_weights;
  
  // Fix angle to [0, 2*Pi]
  angle = math_util::AngleMod(angle);
}


}  // namespace particle_filter<|MERGE_RESOLUTION|>--- conflicted
+++ resolved
@@ -90,37 +90,6 @@
   // Note: The returned values must be set using the `scan` variable:
   scan.resize(num_ranges);
   for (size_t i = 0; i < scan.size(); ++i) {
-<<<<<<< HEAD
-    scan[i] = Vector2f(0, 0);
-  }
-
-  // The line segments in the map are stored in the `map_.lines` variable. You
-  // can iterate through them as:
-  for (size_t i = 0; i < map_.lines.size(); ++i) {
-    const line2f map_line = map_.lines[i];
-    // The line2f class has helper functions that will be useful.
-    // You can create a new line segment instance as follows, for :
-    line2f my_line(1, 2, 3, 4); // Line segment from (1,2) to (3.4).
-    // Access the end points using `.p0` and `.p1` members:
-    // printf("P0: %f, %f P1: %f,%f\n", 
-    //        my_line.p0.x(),
-    //        my_line.p0.y(),
-    //        my_line.p1.x(),
-    //        my_line.p1.y());
-
-    // Check for intersections:
-    bool intersects = map_line.Intersects(my_line);
-    // You can also simultaneously check for intersection, and return the point
-    // of intersection:
-    Vector2f intersection_point; // Return variable
-    intersects = map_line.Intersection(my_line, &intersection_point);
-    if (intersects) {
-      // printf("Intersects at %f,%f\n", 
-      //        intersection_point.x(),
-      //        intersection_point.y());
-    } else {
-      // printf("No intersection\n");
-=======
     float dangle = std::min(angle_max, angle_min + i * (angle_max-angle_min)/num_ranges);
     scan[i] = Vector2f(loc.x()+30*std::cos(angle+dangle), loc.y()+30*std::sin(angle+dangle)); // Set default ray to be maximum range of laser
     float min_distance = LIDAR_RANGE;
@@ -140,7 +109,6 @@
         scan[i] = intersection_point;
         min_distance = (loc-intersection_point).norm();
       } 
->>>>>>> 306c2838
     }
   }
 }
